{
  "name": "codesandbox-import-utils",
  "version": "1.1.16-2",
  "main": "lib/index.js",
  "files": [
    "lib/**"
  ],
  "scripts": {
    "build": "tsc -p tsconfig.json",
    "prepublish": "yarn build"
  },
  "devDependencies": {
    "typescript": "^2.7.1"
<<<<<<< HEAD
=======
  },
  "dependencies": {
    "istextorbinary": "^2.2.1"
>>>>>>> 680b79db
  }
}<|MERGE_RESOLUTION|>--- conflicted
+++ resolved
@@ -11,11 +11,8 @@
   },
   "devDependencies": {
     "typescript": "^2.7.1"
-<<<<<<< HEAD
-=======
   },
   "dependencies": {
     "istextorbinary": "^2.2.1"
->>>>>>> 680b79db
   }
 }