import { INormalizedModules } from "codesandbox-import-util-types";
import { ITemplate } from "codesandbox-import-util-types";

export function getMainFile(template: ITemplate) {
  if (template === "vue-cli") {
    return "src/main.js";
  }

  if (template === "angular-cli") {
    return "src/main.ts";
  }

  if (template === "create-react-app-typescript") {
    return "src/index.tsx";
  }

  if (template === "parcel") {
    return "index.html";
  }

  if (template === "gatsby") {
    return "src/pages/index.js";
  }

  if (template === "styleguidist") {
    // Wildcard, because styleguidist is not specific on this
    return "package.json";
  }

  if (template === "nuxt") {
    // Wildcard, because nuxt is not specific on this
    return "package.json";
  }

  if (template === "next") {
    // Wildcard, because next is not specific on this
    return "package.json";
  }

  if (template === "apollo") {
    // Wildcard, because apollo is not specific on this
    return "package.json";
  }

  if (template === "reason") {
    // Wildcard, because reason is not specific on this
    return "package.json";
  }

  if (template === "sapper") {
    // Wildcard, because sapper is not specific on this
    return "package.json";
  }

  if (template === "nest") {
    return "src/main.ts";
  }

  if (template === "static") {
    return "index.html";
  }

<<<<<<< HEAD
  if (template === "vuepress") {
    // Wildcard, because vuepress is not specific on this
    return "package.json";
=======
  if (template === "mdx-deck") {
    return "deck.mdx";
>>>>>>> c19d3fe4
  }

  return "src/index.js";
}

const SANDBOX_CONFIG = "sandbox.config.json";

export function getTemplate(
  packageJSONPackage: {
    dependencies: { [key: string]: string };
    devDependencies: { [key: string]: string };
  },
  modules: INormalizedModules
): ITemplate | undefined {
  const sandboxConfig =
    modules[SANDBOX_CONFIG] || modules[`/${SANDBOX_CONFIG}`];
  if (sandboxConfig && sandboxConfig.type !== "directory") {
    try {
      const config = JSON.parse(sandboxConfig.content);

      if (config.template) {
        return config.template;
      }
    } catch (e) {}
  }
  const { dependencies = {}, devDependencies = {} } = packageJSONPackage;

  const totalDependencies = [
    ...Object.keys(dependencies),
    ...Object.keys(devDependencies)
  ];

  const nuxt = ["nuxt", "nuxt-edge", "nuxt-ts", "nuxt-ts-edge"];

  if (totalDependencies.some(dep => nuxt.indexOf(dep) > -1)) {
    return "nuxt";
  }

  if (totalDependencies.indexOf("next") > -1) {
    return "next";
  }

  const apollo = [
    "apollo-server",
    "apollo-server-express",
    "apollo-server-hapi",
    "apollo-server-koa",
    "apollo-server-lambda",
    "apollo-server-micro"
  ];

  if (totalDependencies.some(dep => apollo.indexOf(dep) > -1)) {
    return "apollo";
  }

  if (totalDependencies.indexOf("ember-cli") > -1) {
    return "ember";
  }

  if (totalDependencies.indexOf("sapper") > -1) {
    return "sapper";
  }

  const moduleNames = Object.keys(modules);
  if (moduleNames.some(m => m.endsWith(".vue"))) {
    return "vue-cli";
  }

  if (moduleNames.some(m => m.endsWith(".re"))) {
    return "reason";
  }

  if (totalDependencies.indexOf("gatsby") > -1) {
    return "gatsby";
  }

  if (totalDependencies.indexOf("react-styleguidist") > -1) {
    return "styleguidist";
  }

  const parcel = ["parcel-bundler", "parcel"];
  if (totalDependencies.some(dep => parcel.indexOf(dep) > -1)) {
    return "parcel";
  }

  if (totalDependencies.indexOf("react-scripts") > -1) {
    return "create-react-app";
  }

  if (totalDependencies.indexOf("react-scripts-ts") > -1) {
    return "create-react-app-typescript";
  }

  if (totalDependencies.indexOf("@angular/core") > -1) {
    return "angular-cli";
  }

  if (totalDependencies.indexOf("preact-cli") > -1) {
    return "preact-cli";
  }

  if (totalDependencies.indexOf("svelte") > -1) {
    return "svelte";
  }

  if (totalDependencies.indexOf("vue") > -1) {
    return "vue-cli";
  }

  if (totalDependencies.indexOf("mdx-deck") > -1) {
    return "mdx-deck";
  }

  const dojo = ["@dojo/core", "@dojo/framework"];

  if (totalDependencies.some(dep => dojo.indexOf(dep) > -1)) {
    return "@dojo/cli-create-app";
  }

  if (totalDependencies.indexOf("cx") > -1) {
    return "cxjs";
  }

  if (
    totalDependencies.indexOf("@nestjs/core") > -1 ||
    totalDependencies.indexOf("@nestjs/common") > -1
  ) {
    return "nest";
  }

  if (totalDependencies.indexOf("vuepress") > -1) {
    return "vuepress";
  }

  return undefined;
}<|MERGE_RESOLUTION|>--- conflicted
+++ resolved
@@ -60,14 +60,13 @@
     return "index.html";
   }
 
-<<<<<<< HEAD
   if (template === "vuepress") {
     // Wildcard, because vuepress is not specific on this
     return "package.json";
-=======
+  }
+  
   if (template === "mdx-deck") {
     return "deck.mdx";
->>>>>>> c19d3fe4
   }
 
   return "src/index.js";
