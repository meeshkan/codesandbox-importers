import { Context } from "koa";
import { extname, basename, dirname, join } from "path";
import createSandbox from "codesandbox-import-utils/lib/create-sandbox";

import { downloadRepository } from "./pull/download";
import * as api from "./api";

import * as push from "./push";

import normalizeSandbox, {
  IModule,
  INormalizedModules
} from "../../utils/sandbox/normalize";
import { IGitInfo } from "./push";

const getUserToken = (ctx: Context) => {
  const header = ctx.header.authorization;
  if (header) {
    if (header.startsWith("Bearer ")) {
      return header.replace("Bearer ", "");
    }
    return header;
  }

  return undefined;
};

export const info = async (ctx: Context, next: () => Promise<any>) => {
  const userToken = getUserToken(ctx);
  const response = await api.fetchRepoInfo(
    ctx.params.username,
    ctx.params.repo,
    ctx.params.branch,
    ctx.params.path,
    false,
    userToken
  );

  ctx.body = response;
};

export const getRights = async (ctx: Context) => {
  const userToken = getUserToken(ctx);

  const rights = await api.fetchRights(
    ctx.params.username,
    ctx.params.repo,
    ctx.params.currentUser,
    userToken
  );

  return rights;
};

/**
 * This route will take a github path and return sandbox data for it
 *
 * Data contains all files, directories and package.json info
 */
export const data = async (ctx: Context, next: () => Promise<any>) => {
  // We get branch, etc from here because there could be slashes in a branch name,
  // we can retrieve if this is the case from this method
  const { username, repo, branch, commitSha, currentUsername } = ctx.params;
  const userToken = getUserToken(ctx);

  const path = ctx.params.path && ctx.params.path.replace("+", " ");

  let title = `${username}/${repo}`;
  if (path) {
    const splittedPath = path.split("/");
    title = title + `: ${splittedPath[splittedPath.length - 1]}`;
  }

  const downloadedFiles = await downloadRepository(
    {
      username,
      repo,
      branch,
      path
    },
    commitSha,
    userToken
  );

  let isPrivate = false;

  if (userToken) {
    isPrivate = await api.isRepoPrivate(username, repo, userToken);
  }

<<<<<<< HEAD
  if (isPrivate) {
    api.resetShaCache({ branch, username, repo, path });
  }

=======
  console.log(
    `Creating sandbox for ${username}/${repo}, branch: ${branch}, path: ${path}`
  );
>>>>>>> 3698b15e
  const sandboxParams = await createSandbox(downloadedFiles);

  const finalTitle = sandboxParams.title || title;

  ctx.body = {
    ...sandboxParams,
    // If no title is set in package.json, go for this one
    title: finalTitle,

    // Privacy 2 is private, privacy 0 is public
    privacy: isPrivate ? 2 : 0
  };
};

export const diff = async (ctx: Context, next: () => Promise<any>) => {
  const {
    modules,
    directories,
    commitSha,
    currentUser,
    token
  } = ctx.request.body;

  const { username, repo, branch, path } = ctx.params;

  const normalizedFiles = normalizeSandbox(modules, directories);

  const [delta, rights] = await Promise.all([
    push.getFileDifferences(
      { username, repo, branch, path },
      commitSha,
      normalizedFiles,
      token
    ),
    api.fetchRights(username, repo, currentUser, token)
  ]);

  ctx.body = {
    added: delta.added,
    modified: delta.modified,
    deleted: delta.deleted,
    rights
  };
};

export const pr = async (ctx: Context, next: () => Promise<any>) => {
  const {
    modules,
    directories,
    commitSha,
    message,
    currentUser,
    token
  } = ctx.request.body;
  const normalizedFiles = normalizeSandbox(modules, directories);

  const { username, repo, branch, path } = ctx.params;

  let gitInfo: IGitInfo = {
    username,
    repo,
    branch,
    path
  };

  const rights = await api.fetchRights(username, repo, currentUser, token);

  if (rights === "none" || rights === "read") {
    // Ah, we need to fork...
    gitInfo = await push.createFork(gitInfo, currentUser, token);
  }

  const commit = await push.createCommit(
    gitInfo,
    normalizedFiles,
    commitSha,
    message,
    token
  );

  const res = await push.createBranch(gitInfo, commit.sha, token);

  ctx.body = {
    url: res.url,
    newBranch: res.branchName,
    sha: commit.sha
  };
};

export const commit = async (ctx: Context, next: () => Promise<any>) => {
  const { modules, directories, commitSha, message, token } = ctx.request.body;
  const normalizedFiles = normalizeSandbox(modules, directories);

  const { username, repo, branch, path } = ctx.params;

  const gitInfo: IGitInfo = {
    username,
    repo,
    branch,
    path
  };

  const commit = await push.createCommit(
    gitInfo,
    normalizedFiles,
    commitSha,
    message,
    token
  );

  // On the client we redirect to the original git sandbox, so we want to
  // reset the cache so the user sees the latest version
  api.resetShaCache({ username, repo, branch, path });

  const lastInfo = await api.fetchRepoInfo(
    username,
    repo,
    branch,
    path,
    true,
    token
  );

  // If we're up to date we just move the head, if that's not the cache we create
  // a merge
  if (lastInfo.commitSha === commitSha) {
    try {
      const res = await api.updateReference(
        username,
        repo,
        branch,
        commit.sha,
        token
      );

      ctx.body = {
        url: res.url,
        sha: commit.sha,
        merge: false
      };
      return;
    } catch (e) {
      if (process.env.NODE_ENV === "development") {
        console.error(e);
      }
      /* Let's try to create the merge then */
    }
  }

  try {
    const res = await api.createMerge(
      username,
      repo,
      branch,
      commit.sha,
      token
    );

    ctx.body = {
      url: res.url,
      sha: res.sha,
      merge: true
    };
    return;
  } catch (e) {
    if (e.response && e.response.status === 409) {
      // Merge conflict, create branch
      const res = await push.createBranch(gitInfo, commit.sha, token);

      ctx.body = {
        url: res.url,
        sha: commit.sha,
        newBranch: res.branchName
      };
      return;
    } else {
      throw e;
    }
  }
};

export const repo = async (ctx: Context, next: () => Promise<any>) => {
  const {
    token,
    normalizedFiles: fileArray
  }: {
    token: string;
    normalizedFiles: Array<IModule & { path: string }>;
  } = ctx.request.body;
  const { username, repo } = ctx.params;

  const normalizedFiles: INormalizedModules = fileArray.reduce(
    (total, file) => ({
      ...total,
      [file.path]: file
    }),
    {}
  );

  if (!repo) {
    throw new Error("Repo name cannot be empty");
  }

  const result = await push.createRepo(username, repo, normalizedFiles, token);

  ctx.body = result;
};<|MERGE_RESOLUTION|>--- conflicted
+++ resolved
@@ -88,16 +88,14 @@
     isPrivate = await api.isRepoPrivate(username, repo, userToken);
   }
 
-<<<<<<< HEAD
   if (isPrivate) {
     api.resetShaCache({ branch, username, repo, path });
   }
 
-=======
   console.log(
     `Creating sandbox for ${username}/${repo}, branch: ${branch}, path: ${path}`
   );
->>>>>>> 3698b15e
+
   const sandboxParams = await createSandbox(downloadedFiles);
 
   const finalTitle = sandboxParams.title || title;
