export interface IModule {
  content: string;
  isBinary: boolean;
  type?: "file";
}

export interface IDirectory {
  type: "directory";
}

export interface INormalizedModules {
  [path: string]: IModule | IDirectory;
}

export interface ISandboxFile {
  title: string;
  code: string;
  shortid: string;
  isBinary: boolean;
  directoryShortid: string | undefined | null;
}

export interface ISandboxDirectory {
  shortid: string;
  title: string;
  directoryShortid: string | undefined | null;
}

export type ITemplate =
  | "vue-cli"
  | "preact-cli"
  | "svelte"
  | "create-react-app-typescript"
  | "create-react-app"
  | "angular-cli"
  | "parcel"
  | "@dojo/cli-create-app"
  | "cxjs"
  | "gatsby"
  | "nuxt"
  | "next"
  | "reason"
  | "apollo"
  | "sapper"
  | "ember"
  | "nest"
  | "static"
  | "styleguidist"
<<<<<<< HEAD
  | "vuepress";
=======
  | "mdx-deck";
>>>>>>> c19d3fe4

export interface ISandbox {
  title: string;
  description: string;
  tags: string;
  modules: ISandboxFile[];
  directories: ISandboxDirectory[];
  externalResources: string[];
  template: ITemplate;
  entry: string;
}<|MERGE_RESOLUTION|>--- conflicted
+++ resolved
@@ -46,11 +46,8 @@
   | "nest"
   | "static"
   | "styleguidist"
-<<<<<<< HEAD
-  | "vuepress";
-=======
+  | "vuepress"
   | "mdx-deck";
->>>>>>> c19d3fe4
 
 export interface ISandbox {
   title: string;
